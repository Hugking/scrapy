<<<<<<< HEAD
import sys
import six
from six.moves import copyreg

if sys.version_info[0] == 2:
    from urlparse import urlparse

    # workaround for https://bugs.python.org/issue7904 - Python < 2.7
    if urlparse('s3://bucket/key').netloc != 'bucket':
        from urlparse import uses_netloc
        uses_netloc.append('s3')

    # workaround for https://bugs.python.org/issue9374 - Python < 2.7.4
    if urlparse('s3://bucket/key?key=value').query != 'key=value':
        from urlparse import uses_query
        uses_query.append('s3')
=======
import copyreg
>>>>>>> 50310fc0

# Enable asyncio reactor
if six.PY3:
    from twisted.internet import asyncioreactor
    asyncioreactor.install()

# Undo what Twisted's perspective broker adds to pickle register
# to prevent bugs like Twisted#7989 while serializing requests
import twisted.persisted.styles  # NOQA
# Remove only entries with twisted serializers for non-twisted types.
for k, v in frozenset(copyreg.dispatch_table.items()):
    if not str(getattr(k, '__module__', '')).startswith('twisted') \
            and str(getattr(v, '__module__', '')).startswith('twisted'):
        copyreg.dispatch_table.pop(k)<|MERGE_RESOLUTION|>--- conflicted
+++ resolved
@@ -1,28 +1,5 @@
-<<<<<<< HEAD
-import sys
-import six
-from six.moves import copyreg
+import copyreg
 
-if sys.version_info[0] == 2:
-    from urlparse import urlparse
-
-    # workaround for https://bugs.python.org/issue7904 - Python < 2.7
-    if urlparse('s3://bucket/key').netloc != 'bucket':
-        from urlparse import uses_netloc
-        uses_netloc.append('s3')
-
-    # workaround for https://bugs.python.org/issue9374 - Python < 2.7.4
-    if urlparse('s3://bucket/key?key=value').query != 'key=value':
-        from urlparse import uses_query
-        uses_query.append('s3')
-=======
-import copyreg
->>>>>>> 50310fc0
-
-# Enable asyncio reactor
-if six.PY3:
-    from twisted.internet import asyncioreactor
-    asyncioreactor.install()
 
 # Undo what Twisted's perspective broker adds to pickle register
 # to prevent bugs like Twisted#7989 while serializing requests
